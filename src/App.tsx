import React, { useState, useCallback, useEffect } from 'react';
import styled, { createGlobalStyle } from 'styled-components';
import { Gomoku3DBoard, BoardState3D, Player, BOARD_SIZE, CELL_SIZE } from './components/Gomoku3DBoard';
import { Canvas } from '@react-three/fiber';
import { OrbitControls } from '@react-three/drei';


<<<<<<< HEAD
=======
const BOARD_SIZE = 5;
>>>>>>> d1ec0820
const WIN_COUNT = 5;

const GlobalStyle = createGlobalStyle`
  body {
    margin: 0;
    padding: 0;
    background: #000000; // 배경색 검정으로 변경
  }
  * {
    box-sizing: border-box;
  }
`;

const Container = styled.div`
  min-height: 100vh;
  background: #000000; // 배경색 검정으로 변경
  color: white;
  font-family: 'Arial', sans-serif;
  padding: 20px;
`;

const Title = styled.h1`
  font-size: 2.2rem;
  font-weight: 800;
  color: #222;
  margin-bottom: 0.5rem;
`;

const Info = styled.div`
  font-size: 1.1rem;
  color: #444;
  margin-bottom: 1.5rem;
`;

const Button = styled.button`
  background: #222;
  color: #fff;
  border: none;
  border-radius: 8px;
  padding: 0.7rem 1.5rem;
  font-size: 1rem;
  font-weight: 600;
  margin-top: 1.5rem;
  cursor: pointer;
  transition: background 0.2s;
  &:hover {
    background: #444;
  }
`;

const Layout = styled.div`
  display: flex;
  flex-direction: row;
  align-items: flex-start;
  justify-content: center;
  width: 100vw;
  max-width: 100vw;
  @media (max-width: 900px) {
    flex-direction: column;
    align-items: center;
  }
`;

const BoardWrapper = styled.div`
  flex: 1 1 0;
  min-width: 0;
`;

const PreviewWrapper = styled.div`
  width: 180px;
  height: 180px;
  margin-left: 2vw;
  background: #f5f6fa;
  border-radius: 16px;
  box-shadow: 0 2px 12px rgba(0,0,0,0.12);
  display: flex;
  align-items: center;
  justify-content: center;
  @media (max-width: 900px) {
    margin-left: 0;
    margin-top: 2vw;
  }
`;

<<<<<<< HEAD
=======
const RotationControls = styled.div`
  position: fixed;
  bottom: 20px;
  right: 20px;
  background: rgba(255, 255, 255, 0.9);
  border-radius: 12px;
  padding: 8px;
  box-shadow: 0 4px 16px rgba(0,0,0,0.15);
  display: grid;
  grid-template-columns: repeat(3, 1fr);
  grid-template-rows: repeat(3, 1fr);
  gap: 4px;
  z-index: 1000;
  backdrop-filter: blur(10px);
`;

const ZoomControls = styled.div`
  position: fixed;
  bottom: 170px;
  right: 88px;
  transform: translateX(50%);
  background: rgba(255, 255, 255, 0.9);
  border-radius: 12px;
  padding: 8px;
  box-shadow: 0 4px 16px rgba(0,0,0,0.15);
  display: flex;
  gap: 4px;
  z-index: 1000;
  backdrop-filter: blur(10px);
`;


const RotationButton = styled.button`
  width: 40px;
  height: 40px;
  background: #fff;
  border: 1px solid #ddd;
  border-radius: 8px;
  display: flex;
  align-items: center;
  justify-content: center;
  cursor: pointer;
  font-size: 16px;
  font-weight: 600;
  color: #444;
  transition: all 0.15s ease;
  
  &:hover {
    background: #f0f0f0;
    border-color: #bbb;
    transform: translateY(-1px);
  }
  
  &:active {
    transform: translateY(0);
    background: #e8e8e8;
  }
  
  &.center {
    background: #23242b;
    color: #fff;
    border-color: #23242b;
    
    &:hover {
      background: #444;
    }
  }
`;

const ZoomButton = styled.button`
  width: 40px;
  height: 40px;
  background: #fff;
  border: 1px solid #ddd;
  border-radius: 8px;
  display: flex;
  align-items: center;
  justify-content: center;
  cursor: pointer;
  font-size: 18px;
  font-weight: 600;
  color: #444;
  transition: all 0.15s ease;
  
  &:hover {
    background: #f0f0f0;
    border-color: #bbb;
    transform: translateY(-1px);
  }
  
  &:active {
    transform: translateY(0);
    background: #e8e8e8;
  }
`;

>>>>>>> d1ec0820
function getEmptyBoard3D(): BoardState3D {
  return Array.from({ length: BOARD_SIZE }, () =>
    Array.from({ length: BOARD_SIZE }, () =>
      Array(BOARD_SIZE).fill(0)
    )
  );
}

// All 3D directions (26 directions: 6 axes, 12 face diagonals, 8 space diagonals)
const directions = [
  [1, 0, 0], [0, 1, 0], [0, 0, 1],
  [-1, 0, 0], [0, -1, 0], [0, 0, -1],
  [1, 1, 0], [1, -1, 0], [-1, 1, 0], [-1, -1, 0],
  [1, 0, 1], [1, 0, -1], [-1, 0, 1], [-1, 0, -1],
  [0, 1, 1], [0, 1, -1], [0, -1, 1], [0, -1, -1],
  [1, 1, 1], [1, 1, -1], [1, -1, 1], [1, -1, -1],
  [-1, 1, 1], [-1, 1, -1], [-1, -1, 1], [-1, -1, -1],
];

function checkWinner3D(board: BoardState3D): Player {
  for (let z = 0; z < BOARD_SIZE; z++) {
    for (let y = 0; y < BOARD_SIZE; y++) {
      for (let x = 0; x < BOARD_SIZE; x++) {
        const player = board[z][y][x];
        if (player === 0) continue;
        for (const [dx, dy, dz] of directions) {
          let count = 1;
          let nx = x + dx;
          let ny = y + dy;
          let nz = z + dz;
          while (
            nx >= 0 && nx < BOARD_SIZE &&
            ny >= 0 && ny < BOARD_SIZE &&
            nz >= 0 && nz < BOARD_SIZE &&
            board[nz][ny][nx] === player
          ) {
            count++;
            if (count === WIN_COUNT) return player;
            nx += dx;
            ny += dy;
            nz += dz;
          }
        }
      }
    }
  }
  return 0;
}

// Enhanced stone materials with more aesthetic colors (matching the main board)
const stoneMaterialProps = (player: Player) => {
  if (player === 1) {
    // Beautiful deep blue stone with premium finish
    return {
      color: '#1E40AF', // Rich royal blue
      roughness: 0.08, // Very smooth, premium finish
      metalness: 0.15, // Subtle metallic quality
      clearcoat: 1.0, // Maximum clearcoat for glossy finish
      clearcoatRoughness: 0.02, // Ultra smooth clearcoat
      sheen: 0.9, // Strong sheen for luxury appearance
      sheenColor: '#60A5FA', // Bright blue sheen
      transmission: 0.08, // Subtle transparency for depth
      ior: 1.5, // Glass-like refraction
      thickness: 0.4, // Good thickness for light interaction
      attenuationColor: '#1D4ED8', // Deep blue light absorption
      attenuationDistance: 1.2, // Controlled light penetration
    } as const;
  }
  if (player === 2) {
    // Pure white stone with pearl-like finish
    return {
      color: '#FFFFFF', // Pure white
      roughness: 0.05, // Extremely smooth
      metalness: 0.08, // Minimal metallic quality
      clearcoat: 1.0, // Maximum clearcoat
      clearcoatRoughness: 0.01, // Ultra smooth clearcoat
      sheen: 0.8, // Strong pearl-like sheen
      sheenColor: '#F0F9FF', // Subtle blue-white sheen
      transmission: 0.05, // Slight transparency for elegance
      ior: 1.45, // Pearl-like refraction
      thickness: 0.35, // Good thickness
      attenuationColor: '#E0E7FF', // Very light blue tint
      attenuationDistance: 1.8, // Gentle light interaction
    } as const;
  }
  return { color: 'transparent', opacity: 0 } as const;
};


// Helper: Render a mini 3D grid and preview stone for the zoom-in preview
const MiniGridPreview: React.FC<{ hovered: [number, number, number]; player: Player }> = ({ hovered, player }) => {
  const size = 10; // Grid size for preview
  const offset = 4; // Offset from center
  const lines = [];
  
  // Generate grid lines
  for (let i = 0; i < size; i++) {
    for (let j = 0; j < size; j++) {
      // X lines
      lines.push(
        <line key={`x-${i}-${j}`}>
          <bufferGeometry>
            <bufferAttribute
              attach="attributes-position"
              args={[new Float32Array([
                0, i * CELL_SIZE, j * CELL_SIZE,
                (size - 1) * CELL_SIZE, i * CELL_SIZE, j * CELL_SIZE,
              ]), 3]}
            />
          </bufferGeometry>
          <lineBasicMaterial color="#bbb" linewidth={1} transparent opacity={0.5} />
        </line>
      );
      // Y lines
      lines.push(
        <line key={`y-${i}-${j}`}>
          <bufferGeometry>
            <bufferAttribute
              attach="attributes-position"
              args={[new Float32Array([
                i * CELL_SIZE, 0, j * CELL_SIZE,
                i * CELL_SIZE, (size - 1) * CELL_SIZE, j * CELL_SIZE,
              ]), 3]}
            />
          </bufferGeometry>
          <lineBasicMaterial color="#bbb" linewidth={1} transparent opacity={0.5} />
        </line>
      );
      // Z lines
      lines.push(
        <line key={`z-${i}-${j}`}>
          <bufferGeometry>
            <bufferAttribute
              attach="attributes-position"
              args={[new Float32Array([
                i * CELL_SIZE, j * CELL_SIZE, 0,
                i * CELL_SIZE, j * CELL_SIZE, (size - 1) * CELL_SIZE,
              ]), 3]}
            />
          </bufferGeometry>
          <lineBasicMaterial color="#bbb" linewidth={1} transparent opacity={0.5} />
        </line>
      );
    }
  }
  // Center the grid so hovered cell is at (0,0,0)
  const center = (size - 1) * CELL_SIZE / 2;
  return (
    <Canvas camera={{ position: [0, 0, 2.5], fov: 30 }} style={{ width: 160, height: 160 }}>
      <ambientLight intensity={0.8} />
      <directionalLight position={[2, 2, 2]} intensity={0.7} />
      <group position={[-center, -center, -center]}>
        {lines}
        {/* Cross dot at center */}
        <mesh position={[offset * CELL_SIZE, offset * CELL_SIZE, offset * CELL_SIZE]}>
          <sphereGeometry args={[0.08, 24, 24]} />
          <meshStandardMaterial color={'#ffe066'} emissive={'#ffe066'} emissiveIntensity={1.2} transparent opacity={0.95} />
        </mesh>
        {/* Preview stone at center */}
        <mesh position={[offset * CELL_SIZE, offset * CELL_SIZE, offset * CELL_SIZE]}>
          <sphereGeometry args={[0.18, 32, 32]} />
          <meshPhysicalMaterial {...stoneMaterialProps(player)} transparent opacity={0.7} />
        </mesh>
      </group>
      <OrbitControls enablePan={false} enableZoom={false} enableRotate={true} minDistance={2} maxDistance={2.5} />
    </Canvas>
  );
};

const App: React.FC = () => {
  const [board, setBoard] = useState<BoardState3D>(getEmptyBoard3D());
  const [currentPlayer, setCurrentPlayer] = useState<Player>(1);
  const [winner, setWinner] = useState<Player>(0);
  const [hovered, setHovered] = useState<[number, number, number] | null>(null);
  
  // Camera sync state
  const boardCenter = (BOARD_SIZE - 1) * 0.5 / 2; // Board center coordinate
  const [cameraPos, setCameraPos] = useState<[number, number, number]>([boardCenter, boardCenter, boardCenter]); // 보드 한가운데에서 시작하여 자유롭게 헤엄칠 수 있도록
  const [cameraTarget, setCameraTarget] = useState<[number, number, number]>([boardCenter, boardCenter, boardCenter]);
  
  // Handler to update camera state from main board
  const handleCameraChange = useCallback((pos: [number, number, number], target: [number, number, number]) => {
    setCameraPos(pos);
    setCameraTarget(target);
  }, []);

<<<<<<< HEAD
=======
  // Camera rotation utilities
  const rotateCameraAroundTarget = useCallback((azimuthDelta: number, polarDelta: number) => {
    const target = cameraTarget;
    const currentPos = cameraPos;
    
    // Calculate current spherical coordinates relative to target
    const dx = currentPos[0] - target[0];
    const dy = currentPos[1] - target[1];
    const dz = currentPos[2] - target[2];
    
    const radius = Math.sqrt(dx * dx + dy * dy + dz * dz);
    let azimuth = Math.atan2(dx, dz);
    let polar = Math.acos(dy / radius);
    
    // Apply rotation deltas
    azimuth += azimuthDelta;
    polar = Math.max(0.1, Math.min(Math.PI - 0.1, polar + polarDelta)); // Clamp polar angle
    
    // Convert back to cartesian coordinates
    const newX = target[0] + radius * Math.sin(polar) * Math.sin(azimuth);
    const newY = target[1] + radius * Math.cos(polar);
    const newZ = target[2] + radius * Math.sin(polar) * Math.cos(azimuth);
    
    setCameraPos([newX, newY, newZ]);
  }, [cameraPos, cameraTarget]);

  const zoomCamera = useCallback((zoomFactor: number) => {
    const target = cameraTarget;
    const currentPos = cameraPos;
    
    // Calculate direction vector from target to camera
    const dx = currentPos[0] - target[0];
    const dy = currentPos[1] - target[1];
    const dz = currentPos[2] - target[2];
    
    // Apply zoom factor (> 1 zooms out, < 1 zooms in)
    const newX = target[0] + dx * zoomFactor;
    const newY = target[1] + dy * zoomFactor;
    const newZ = target[2] + dz * zoomFactor;
    
    setCameraPos([newX, newY, newZ]);
  }, [cameraPos, cameraTarget]);


>>>>>>> d1ec0820
  const handlePlaceStone = (x: number, y: number, z: number) => {
    if (board[z][y][x] !== 0 || winner) return;
    const newBoard = board.map(plane => plane.map(row => [...row]));
    newBoard[z][y][x] = currentPlayer;
    setBoard(newBoard);
    const win = checkWinner3D(newBoard);
    if (win) {
      setWinner(win);
    } else {
      setCurrentPlayer(currentPlayer === 1 ? 2 : 1);
    }
  };

<<<<<<< HEAD
  // New: Undo functionality
  const handleUndo = useCallback(() => {
    if (winner !== 0) return; // 게임이 끝났으면 undo 불가
    
    // 마지막에 놓은 돌 찾기
    let lastStone: [number, number, number] | null = null;
    let lastPlayer: Player = 0;
    
    // 보드를 뒤에서부터 검사하여 마지막 돌 찾기
    for (let z = BOARD_SIZE - 1; z >= 0; z--) {
      for (let y = BOARD_SIZE - 1; y >= 0; y--) {
        for (let x = BOARD_SIZE - 1; x >= 0; x--) {
          if (board[z][y][x] !== 0) {
            lastStone = [x, y, z];
            lastPlayer = board[z][y][x];
            break;
          }
        }
        if (lastStone) break;
      }
      if (lastStone) break;
    }
    
    if (lastStone) {
      // 마지막 돌 제거
      const newBoard = board.map(plane => plane.map(row => [...row]));
      newBoard[lastStone[2]][lastStone[1]][lastStone[0]] = 0;
      setBoard(newBoard);
      
      // 플레이어 턴 되돌리기
      setCurrentPlayer(lastPlayer);
      
      // 승자 상태 초기화 (돌을 제거했으므로)
      setWinner(0);
      
      console.log('Undo completed: removed stone at', lastStone, 'player', lastPlayer);
    }
  }, [board, winner]);
=======
>>>>>>> d1ec0820

  const handleRestart = () => {
    setBoard(getEmptyBoard3D());
    setCurrentPlayer(1);
    setWinner(0);
    // 카메라를 보드 밖으로 리셋
    const boardCenter = (BOARD_SIZE - 1) * 0.5 / 2;
    setCameraPos([boardCenter, boardCenter, boardCenter]);
    setCameraTarget([boardCenter, boardCenter, boardCenter]);
  };


  return (
    <>
      <GlobalStyle />
      <Container>
        <Title>3D Gomoku Cube</Title>
        <Info>
          {winner
            ? `${winner === 1 ? 'Blue' : 'White'} wins!`
            : `Current turn: ${currentPlayer === 1 ? 'Blue' : 'White'}`}
        </Info>
        <Layout>
          <BoardWrapper>
            <Gomoku3DBoard
              board={board}
              onPlaceStone={handlePlaceStone}
              onUndo={handleUndo}
              currentPlayer={currentPlayer}
              winner={winner}
              hovered={hovered}
              setHovered={setHovered}
              cameraPos={cameraPos}
              cameraTarget={cameraTarget}
              onCameraChange={handleCameraChange}
            />
          </BoardWrapper>
          {/* Small zoom-in preview */}
          <PreviewWrapper>
            {hovered && board[hovered[2]][hovered[1]][hovered[0]] === 0 && !winner && (
              <MiniGridPreview hovered={hovered} player={currentPlayer} />
            )}
          </PreviewWrapper>
        </Layout>
        <Button onClick={handleRestart} style={{ marginTop: 24 }}>
          Restart Game
        </Button>
      </Container>
    </>
  );
};

export default App;<|MERGE_RESOLUTION|>--- conflicted
+++ resolved
@@ -1,46 +1,51 @@
 import React, { useState, useCallback, useEffect } from 'react';
 import styled, { createGlobalStyle } from 'styled-components';
-import { Gomoku3DBoard, BoardState3D, Player, BOARD_SIZE, CELL_SIZE } from './components/Gomoku3DBoard';
+import { Gomoku3DBoard, BoardState3D, Player } from './components/Gomoku3DBoard';
 import { Canvas } from '@react-three/fiber';
-import { OrbitControls } from '@react-three/drei';
-
-
-<<<<<<< HEAD
-=======
+
 const BOARD_SIZE = 5;
->>>>>>> d1ec0820
 const WIN_COUNT = 5;
+const CELL_SIZE = 1; // Assuming a unit cell size for the preview
 
 const GlobalStyle = createGlobalStyle`
   body {
     margin: 0;
-    padding: 0;
-    background: #000000; // 배경색 검정으로 변경
-  }
-  * {
-    box-sizing: border-box;
+    font-family: 'Inter', 'Roboto', Arial, sans-serif;
+    background: #f5f6fa;
   }
 `;
 
 const Container = styled.div`
   min-height: 100vh;
-  background: #000000; // 배경색 검정으로 변경
-  color: white;
-  font-family: 'Arial', sans-serif;
-  padding: 20px;
+  display: flex;
+  flex-direction: column;
+  align-items: center;
+  justify-content: flex-start;
+  padding: 2rem 0 1rem 0;
+  box-sizing: border-box;
 `;
 
 const Title = styled.h1`
-  font-size: 2.2rem;
-  font-weight: 800;
-  color: #222;
+  font-family: 'Inter', Arial, sans-serif;
+  font-size: 2.1rem;
+  font-weight: 600;
+  color: #23242b;
   margin-bottom: 0.5rem;
+  letter-spacing: 0.01em;
 `;
 
 const Info = styled.div`
-  font-size: 1.1rem;
+  font-family: 'Inter', Arial, sans-serif;
+  font-size: 1rem;
   color: #444;
   margin-bottom: 1.5rem;
+  font-weight: 400;
+  letter-spacing: 0.01em;
+  padding: 0;
+  background: none;
+  border-radius: 0;
+  box-shadow: none;
+  display: block;
 `;
 
 const Button = styled.button`
@@ -93,8 +98,6 @@
   }
 `;
 
-<<<<<<< HEAD
-=======
 const RotationControls = styled.div`
   position: fixed;
   bottom: 20px;
@@ -191,7 +194,6 @@
   }
 `;
 
->>>>>>> d1ec0820
 function getEmptyBoard3D(): BoardState3D {
   return Array.from({ length: BOARD_SIZE }, () =>
     Array.from({ length: BOARD_SIZE }, () =>
@@ -241,53 +243,76 @@
   return 0;
 }
 
-// Enhanced stone materials with more aesthetic colors (matching the main board)
+// Artistic stone material for preview (same as Gomoku3DBoard)
 const stoneMaterialProps = (player: Player) => {
   if (player === 1) {
-    // Beautiful deep blue stone with premium finish
     return {
-      color: '#1E40AF', // Rich royal blue
-      roughness: 0.08, // Very smooth, premium finish
-      metalness: 0.15, // Subtle metallic quality
-      clearcoat: 1.0, // Maximum clearcoat for glossy finish
-      clearcoatRoughness: 0.02, // Ultra smooth clearcoat
-      sheen: 0.9, // Strong sheen for luxury appearance
-      sheenColor: '#60A5FA', // Bright blue sheen
-      transmission: 0.08, // Subtle transparency for depth
-      ior: 1.5, // Glass-like refraction
-      thickness: 0.4, // Good thickness for light interaction
-      attenuationColor: '#1D4ED8', // Deep blue light absorption
-      attenuationDistance: 1.2, // Controlled light penetration
-    } as const;
+      color: '#23242b',
+      roughness: 0.22,
+      metalness: 0.55,
+      clearcoat: 0.8,
+      clearcoatRoughness: 0.13,
+      sheen: 1,
+      sheenColor: '#3a3a5a',
+      transmission: 0.07,
+    };
   }
   if (player === 2) {
-    // Pure white stone with pearl-like finish
     return {
-      color: '#FFFFFF', // Pure white
-      roughness: 0.05, // Extremely smooth
-      metalness: 0.08, // Minimal metallic quality
-      clearcoat: 1.0, // Maximum clearcoat
-      clearcoatRoughness: 0.01, // Ultra smooth clearcoat
-      sheen: 0.8, // Strong pearl-like sheen
-      sheenColor: '#F0F9FF', // Subtle blue-white sheen
-      transmission: 0.05, // Slight transparency for elegance
-      ior: 1.45, // Pearl-like refraction
-      thickness: 0.35, // Good thickness
-      attenuationColor: '#E0E7FF', // Very light blue tint
-      attenuationDistance: 1.8, // Gentle light interaction
-    } as const;
-  }
-  return { color: 'transparent', opacity: 0 } as const;
+      color: '#f7f6f2',
+      roughness: 0.15,
+      metalness: 0.38,
+      clearcoat: 0.85,
+      clearcoatRoughness: 0.09,
+      sheen: 1,
+      sheenColor: '#fffbe6',
+      transmission: 0.09,
+    };
+  }
+  return { color: 'transparent', opacity: 0 };
 };
 
+// Camera rotation controls component
+const CameraRotationControls: React.FC<{ onRotate: (azimuth: number, polar: number) => void }> = ({ onRotate }) => {
+  const ROTATION_STEP = Math.PI / 6; // 30 degrees
+
+  return (
+    <RotationControls>
+      {/* Row 1: Up-left, Up, Up-right */}
+      <RotationButton onClick={() => onRotate(-ROTATION_STEP, -ROTATION_STEP)}>↖</RotationButton>
+      <RotationButton onClick={() => onRotate(0, -ROTATION_STEP)}>↑</RotationButton>
+      <RotationButton onClick={() => onRotate(ROTATION_STEP, -ROTATION_STEP)}>↗</RotationButton>
+      
+      {/* Row 2: Left, Empty, Right */}
+      <RotationButton onClick={() => onRotate(-ROTATION_STEP, 0)}>←</RotationButton>
+      <div /> {/* Empty center space */}
+      <RotationButton onClick={() => onRotate(ROTATION_STEP, 0)}>→</RotationButton>
+      
+      {/* Row 3: Down-left, Down, Down-right */}
+      <RotationButton onClick={() => onRotate(-ROTATION_STEP, ROTATION_STEP)}>↙</RotationButton>
+      <RotationButton onClick={() => onRotate(0, ROTATION_STEP)}>↓</RotationButton>
+      <RotationButton onClick={() => onRotate(ROTATION_STEP, ROTATION_STEP)}>↘</RotationButton>
+    </RotationControls>
+  );
+};
+
+// Camera zoom controls component
+const CameraZoomControls: React.FC<{ onZoom: (factor: number) => void }> = ({ onZoom }) => {
+  return (
+    <ZoomControls>
+      <ZoomButton onClick={() => onZoom(1.2)}>−</ZoomButton>
+      <ZoomButton onClick={() => onZoom(0.8)}>+</ZoomButton>
+    </ZoomControls>
+  );
+};
+
 
 // Helper: Render a mini 3D grid and preview stone for the zoom-in preview
-const MiniGridPreview: React.FC<{ hovered: [number, number, number]; player: Player }> = ({ hovered, player }) => {
-  const size = 10; // Grid size for preview
-  const offset = 4; // Offset from center
+const MiniGridPreview: React.FC<{ hovered: [number, number, number], player: Player, cameraPos: [number, number, number], cameraTarget: [number, number, number] }> = ({ hovered, player, cameraPos, cameraTarget }) => {
+  // Only render a 3x3x3 grid centered on hovered
+  const size = 3;
+  const offset = 1;
   const lines = [];
-  
-  // Generate grid lines
   for (let i = 0; i < size; i++) {
     for (let j = 0; j < size; j++) {
       // X lines
@@ -339,8 +364,22 @@
   }
   // Center the grid so hovered cell is at (0,0,0)
   const center = (size - 1) * CELL_SIZE / 2;
+  // Calculate camera position relative to hovered cell
+  const relCam = [
+    cameraPos[0] - hovered[0] * CELL_SIZE,
+    cameraPos[1] - hovered[1] * CELL_SIZE,
+    cameraPos[2] - hovered[2] * CELL_SIZE,
+  ];
+  const relTarget = [
+    cameraTarget[0] - hovered[0] * CELL_SIZE,
+    cameraTarget[1] - hovered[1] * CELL_SIZE,
+    cameraTarget[2] - hovered[2] * CELL_SIZE,
+  ];
+  // Zoom in by scaling the camera distance
+  const zoom = 0.25;
+  const zoomedCam = relCam.map((v) => v * zoom) as [number, number, number];
   return (
-    <Canvas camera={{ position: [0, 0, 2.5], fov: 30 }} style={{ width: 160, height: 160 }}>
+    <Canvas camera={{ position: zoomedCam, fov: 50 }} style={{ width: 160, height: 160 }}>
       <ambientLight intensity={0.8} />
       <directionalLight position={[2, 2, 2]} intensity={0.7} />
       <group position={[-center, -center, -center]}>
@@ -356,7 +395,7 @@
           <meshPhysicalMaterial {...stoneMaterialProps(player)} transparent opacity={0.7} />
         </mesh>
       </group>
-      <OrbitControls enablePan={false} enableZoom={false} enableRotate={true} minDistance={2} maxDistance={2.5} />
+      {/* No controls for preview */}
     </Canvas>
   );
 };
@@ -366,20 +405,16 @@
   const [currentPlayer, setCurrentPlayer] = useState<Player>(1);
   const [winner, setWinner] = useState<Player>(0);
   const [hovered, setHovered] = useState<[number, number, number] | null>(null);
-  
   // Camera sync state
   const boardCenter = (BOARD_SIZE - 1) * 0.5 / 2; // Board center coordinate
-  const [cameraPos, setCameraPos] = useState<[number, number, number]>([boardCenter, boardCenter, boardCenter]); // 보드 한가운데에서 시작하여 자유롭게 헤엄칠 수 있도록
+  const [cameraPos, setCameraPos] = useState<[number, number, number]>([10 + boardCenter, 10 + boardCenter, 18 + boardCenter]);
   const [cameraTarget, setCameraTarget] = useState<[number, number, number]>([boardCenter, boardCenter, boardCenter]);
-  
   // Handler to update camera state from main board
   const handleCameraChange = useCallback((pos: [number, number, number], target: [number, number, number]) => {
     setCameraPos(pos);
     setCameraTarget(target);
   }, []);
 
-<<<<<<< HEAD
-=======
   // Camera rotation utilities
   const rotateCameraAroundTarget = useCallback((azimuthDelta: number, polarDelta: number) => {
     const target = cameraTarget;
@@ -424,7 +459,6 @@
   }, [cameraPos, cameraTarget]);
 
 
->>>>>>> d1ec0820
   const handlePlaceStone = (x: number, y: number, z: number) => {
     if (board[z][y][x] !== 0 || winner) return;
     const newBoard = board.map(plane => plane.map(row => [...row]));
@@ -438,56 +472,11 @@
     }
   };
 
-<<<<<<< HEAD
-  // New: Undo functionality
-  const handleUndo = useCallback(() => {
-    if (winner !== 0) return; // 게임이 끝났으면 undo 불가
-    
-    // 마지막에 놓은 돌 찾기
-    let lastStone: [number, number, number] | null = null;
-    let lastPlayer: Player = 0;
-    
-    // 보드를 뒤에서부터 검사하여 마지막 돌 찾기
-    for (let z = BOARD_SIZE - 1; z >= 0; z--) {
-      for (let y = BOARD_SIZE - 1; y >= 0; y--) {
-        for (let x = BOARD_SIZE - 1; x >= 0; x--) {
-          if (board[z][y][x] !== 0) {
-            lastStone = [x, y, z];
-            lastPlayer = board[z][y][x];
-            break;
-          }
-        }
-        if (lastStone) break;
-      }
-      if (lastStone) break;
-    }
-    
-    if (lastStone) {
-      // 마지막 돌 제거
-      const newBoard = board.map(plane => plane.map(row => [...row]));
-      newBoard[lastStone[2]][lastStone[1]][lastStone[0]] = 0;
-      setBoard(newBoard);
-      
-      // 플레이어 턴 되돌리기
-      setCurrentPlayer(lastPlayer);
-      
-      // 승자 상태 초기화 (돌을 제거했으므로)
-      setWinner(0);
-      
-      console.log('Undo completed: removed stone at', lastStone, 'player', lastPlayer);
-    }
-  }, [board, winner]);
-=======
->>>>>>> d1ec0820
 
   const handleRestart = () => {
     setBoard(getEmptyBoard3D());
     setCurrentPlayer(1);
     setWinner(0);
-    // 카메라를 보드 밖으로 리셋
-    const boardCenter = (BOARD_SIZE - 1) * 0.5 / 2;
-    setCameraPos([boardCenter, boardCenter, boardCenter]);
-    setCameraTarget([boardCenter, boardCenter, boardCenter]);
   };
 
 
@@ -498,15 +487,14 @@
         <Title>3D Gomoku Cube</Title>
         <Info>
           {winner
-            ? `${winner === 1 ? 'Blue' : 'White'} wins!`
-            : `Current turn: ${currentPlayer === 1 ? 'Blue' : 'White'}`}
+            ? `${winner === 1 ? 'Black' : 'White'} wins!`
+            : `Current turn: ${currentPlayer === 1 ? 'Black' : 'White'}`}
         </Info>
         <Layout>
           <BoardWrapper>
             <Gomoku3DBoard
               board={board}
               onPlaceStone={handlePlaceStone}
-              onUndo={handleUndo}
               currentPlayer={currentPlayer}
               winner={winner}
               hovered={hovered}
@@ -519,13 +507,19 @@
           {/* Small zoom-in preview */}
           <PreviewWrapper>
             {hovered && board[hovered[2]][hovered[1]][hovered[0]] === 0 && !winner && (
-              <MiniGridPreview hovered={hovered} player={currentPlayer} />
+              <MiniGridPreview hovered={hovered} player={currentPlayer} cameraPos={cameraPos} cameraTarget={cameraTarget} />
             )}
           </PreviewWrapper>
         </Layout>
         <Button onClick={handleRestart} style={{ marginTop: 24 }}>
           Restart Game
         </Button>
+        <CameraRotationControls 
+          onRotate={rotateCameraAroundTarget}
+        />
+        <CameraZoomControls 
+          onZoom={zoomCamera}
+        />
       </Container>
     </>
   );
