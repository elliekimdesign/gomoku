--- conflicted
+++ resolved
@@ -1,12 +1,13 @@
-import React, { useState, useCallback, useEffect } from 'react';
-import { Canvas, useThree } from '@react-three/fiber';
+import React from 'react';
+import { Canvas } from '@react-three/fiber';
 import { OrbitControls, Html, Billboard } from '@react-three/drei';
-import * as THREE from 'three';
+import { useThree } from '@react-three/fiber';
+import { useEffect } from 'react';
 
 export type Player = 0 | 1 | 2; // 0: empty, 1: black, 2: white
 export type BoardState3D = Player[][][];
 
-export const BOARD_SIZE = 10;
+export const BOARD_SIZE = 5;
 export const CELL_SIZE = 0.5;
 const BOARD_LENGTH = (BOARD_SIZE - 1) * CELL_SIZE;
 
@@ -22,29 +23,6 @@
   cameraTarget: [number, number, number];
   onCameraChange: (pos: [number, number, number], target: [number, number, number]) => void;
 }
-
-<<<<<<< HEAD
-const BOARD_SIZE = 5;
-const CELL_SIZE = 0.5;
-const BOARD_LENGTH = (BOARD_SIZE - 1) * CELL_SIZE;
-=======
-// CameraSync component for use inside <Canvas>
-const CameraSync: React.FC<{
-  cameraPos: [number, number, number],
-  cameraTarget: [number, number, number],
-  onCameraChange: (pos: [number, number, number], target: [number, number, number]) => void;
-  angleLocked: boolean;
-}> = ({ cameraPos, cameraTarget, onCameraChange, angleLocked }) => {
-  const { camera } = useThree();
-  useEffect(() => {
-    camera.position.set(...cameraPos);
-    camera.lookAt(...cameraTarget);
-  }, [camera, cameraPos, cameraTarget]);
-  return null;
-};
-
-
->>>>>>> c6bd17ec
 
 // Enhanced stone materials with more aesthetic colors
 const stoneMaterialProps = (player: Player) => {
@@ -140,6 +118,21 @@
   return <>{lines}</>;
 };
 
+// CameraSync component for use inside <Canvas>
+const CameraSync: React.FC<{
+  cameraPos: [number, number, number],
+  cameraTarget: [number, number, number],
+  onCameraChange: (pos: [number, number, number], target: [number, number, number]) => void;
+  angleLocked: boolean;
+}> = ({ cameraPos, cameraTarget, onCameraChange, angleLocked }) => {
+  const { camera } = useThree();
+  useEffect(() => {
+    camera.position.set(...cameraPos);
+    camera.lookAt(...cameraTarget);
+  }, [camera, cameraPos, cameraTarget]);
+  return null;
+};
+
 export const Gomoku3DBoard: React.FC<Gomoku3DCubeBoardProps> = ({ 
   board, 
   onPlaceStone, 
@@ -152,505 +145,14 @@
   cameraTarget,
   onCameraChange
 }) => {
-  // UX state
-  const [previewMode, setPreviewMode] = useState(false);
-  const [previewPosition, setPreviewPosition] = useState<[number, number, number] | null>(null);
-  
-  // Stone placement mode state
-  const [placementMode, setPlacementMode] = useState(false);
-  const [placementPosition, setPlacementPosition] = useState<[number, number, number] | null>(null);
-  const [placementOffset, setPlacementOffset] = useState<[number, number, number]>([0, 0, 0]);
-
-  // New: Auto-snap and placeholder mode
-  const [placeholderMode, setPlaceholderMode] = useState(false);
-  const [placeholderPosition, setPlaceholderPosition] = useState<[number, number, number] | null>(null);
-  const [snappedPosition, setSnappedPosition] = useState<[number, number, number] | null>(null);
-
-  // New: Simple direction selection mode
-  const [simpleDirectionMode, setSimpleDirectionMode] = useState(false);
-  const [selectedPosition, setSelectedPosition] = useState<[number, number, number] | null>(null);
-  const [directionOffset, setDirectionOffset] = useState<[number, number, number]>([0, 0, 0]);
-
-  // New: Direction arrows mode for existing stones
-  const [showDirectionArrows, setShowDirectionArrows] = useState(false);
-  const [selectedStone, setSelectedStone] = useState<[number, number, number] | null>(null);
-
-  // Handle direction selection
-  const handleDirectionSelect = useCallback((direction: [number, number, number]) => {
-    console.log('handleDirectionSelect called with direction:', direction); // 디버깅용
-    if (!selectedPosition) {
-      console.log('No selectedPosition, returning'); // 디버깅용
-      return;
+  // Handler for OrbitControls change
+  const handleControlsChange = (e: any) => {
+    if (e && e.target) {
+      const cam = e.target.object;
+      const tgt = e.target.target;
+      onCameraChange([cam.position.x, cam.position.y, cam.position.z], [tgt.x, tgt.y, tgt.z]);
     }
-    
-    const [x, y, z] = selectedPosition;
-    const [dx, dy, dz] = direction;
-    
-    // 새로운 위치 계산
-    const newX = x + dx;
-    const newY = y + dy;
-    const newZ = z + dz;
-    
-    console.log('Calculated new position:', { newX, newY, newZ }); // 디버깅용
-    
-    // 유효한 위치인지 확인
-    if (newX >= 0 && newX < BOARD_SIZE &&
-        newY >= 0 && newY < BOARD_SIZE &&
-        newZ >= 0 && newZ < BOARD_SIZE &&
-        board[newZ][newY][newX] === 0) {
-      
-      console.log('Position is valid, starting placement mode'); // 디버깅용
-      // 배치 모드 시작
-      setSimpleDirectionMode(false);
-      setPlacementMode(true);
-      setPlacementPosition([x, y, z]);
-      setPlacementOffset([dx, dy, dz]);
-    } else {
-      console.log('Position is invalid or occupied'); // 디버깅용
-    }
-  }, [selectedPosition, board]);
-
-  // New: Handle existing stone click to show direction arrows
-  const handleExistingStoneClick = useCallback((x: number, y: number, z: number) => {
-    if (winner !== 0) return;
-    
-    // 이미 방향키가 표시되어 있다면 숨기기
-    if (showDirectionArrows && selectedStone && 
-        selectedStone[0] === x && selectedStone[1] === y && selectedStone[2] === z) {
-      setShowDirectionArrows(false);
-      setSelectedStone(null);
-      return;
-    }
-    
-    // 새로운 돌을 선택하고 방향키 표시
-    setSelectedStone([x, y, z]);
-    setShowDirectionArrows(true);
-    setSimpleDirectionMode(false);
-    setPlacementMode(false);
-    setPlacementPosition(null);
-    setPlacementOffset([0, 0, 0]);
-  }, [winner, showDirectionArrows, selectedStone]);
-  
-  // Handle click for preview mode (unused but kept for compatibility)
-  const handleIntersectionClick = useCallback((x: number, y: number, z: number) => {
-    if (winner !== 0) return;
-    
-    if (simpleDirectionMode && selectedPosition) {
-      // 간단한 방향 선택 모드에서 클릭하면 돌 배치
-      const [sx, sy, sz] = selectedPosition;
-      const [dx, dy, dz] = directionOffset;
-      const finalX = sx + dx;
-      const finalY = sy + dy;
-      const finalZ = sz + dz;
-      
-      if (finalX >= 0 && finalX < BOARD_SIZE &&
-          finalY >= 0 && finalY < BOARD_SIZE &&
-          finalZ >= 0 && finalZ < BOARD_SIZE &&
-          board[finalZ][finalY][finalX] === 0) {
-        onPlaceStone(finalX, finalY, finalZ);
-      }
-      
-      // 모드 종료
-      setSimpleDirectionMode(false);
-      setSelectedPosition(null);
-      setDirectionOffset([0, 0, 0]);
-      return;
-    }
-    
-    if (placeholderMode && placeholderPosition) {
-      // 플레이스홀더 모드에서 클릭하면 돌 배치
-      onPlaceStone(x, y, z);
-      setPlaceholderMode(false);
-      setPlaceholderPosition(null);
-      setSnappedPosition(null);
-      return;
-    }
-    
-    if (previewMode && previewPosition) {
-      // Confirm placement - 실제로 돌을 놓고 배치 모드 시작
-      console.log('Confirming placement and starting direction mode'); // 디버깅용
-      onPlaceStone(x, y, z);
-      setPreviewMode(false);
-      setPreviewPosition(null);
-
-      // 방향 선택 모드 시작
-      console.log('Setting direction mode to true'); // 디버깅용
-      setSimpleDirectionMode(true);
-      setSelectedPosition([x, y, z]);
-      setPlacementMode(false);
-      setPlacementPosition(null);
-      setPlacementOffset([0, 0, 0]);
-    } else {
-      // Enter preview mode
-      console.log('Entering preview mode'); // 디버깅용
-      setPreviewMode(true);
-      setPreviewPosition([x, y, z]);
-    }
-  }, [winner, simpleDirectionMode, selectedPosition, directionOffset, placeholderMode, placeholderPosition, previewMode, previewPosition, onPlaceStone, board]);
-
-  // Cube rotation state
-  const [cubeRotation, setCubeRotation] = useState({ x: 0, y: 0, z: 0 });
-
-  // Handle cube rotation with arrow keys
-  const rotateCube = useCallback((axis: 'x' | 'y' | 'z', direction: number) => {
-    setCubeRotation(prev => ({
-      ...prev,
-      [axis]: prev[axis] + (direction * Math.PI / 2) // 90도씩 회전
-    }));
-  }, []);
-
-
-
-  // New: Simple direction selection system
-  const handleSimpleDirectionSelect = useCallback((direction: [number, number, number]) => {
-    console.log('handleSimpleDirectionSelect called with:', direction);
-    console.log('selectedPosition:', selectedPosition);
-    console.log('simpleDirectionMode:', simpleDirectionMode);
-    
-    if (!selectedPosition) {
-      console.log('No selectedPosition, returning');
-      return;
-    }
-    
-    const [x, y, z] = selectedPosition;
-    const [dx, dy, dz] = direction;
-    
-    console.log('Current position:', [x, y, z]);
-    console.log('Direction offset:', [dx, dy, dz]);
-    
-    // 새로운 위치 계산
-    const newX = x + dx;
-    const newY = y + dy;
-    const newZ = z + dz;
-    
-    console.log('New calculated position:', [newX, newY, newZ]);
-    
-    // 유효한 위치인지 확인
-    if (newX >= 0 && newX < BOARD_SIZE &&
-        newY >= 0 && newY < BOARD_SIZE &&
-        newZ >= 0 && newZ < BOARD_SIZE &&
-        board[newZ][newY][newX] === 0) {
-      
-      console.log('Position is valid, setting direction offset');
-      // 방향 오프셋 설정
-      setDirectionOffset([dx, dy, dz]);
-    } else {
-      console.log('Position is invalid or occupied');
-    }
-  }, [selectedPosition, board, simpleDirectionMode]);
-
-  // New: Handle simple click to start direction mode
-  const handleSimpleClick = useCallback((x: number, y: number, z: number) => {
-    if (winner !== 0 || board[z][y][x] !== 0) return;
-    
-    // 간단한 방향 선택 모드 시작
-    setSelectedPosition([x, y, z]);
-    setSimpleDirectionMode(true);
-    setDirectionOffset([0, 0, 0]);
-    
-    // 다른 모드들 비활성화
-    setPreviewMode(false);
-    setPlacementMode(false);
-    setPlaceholderMode(false);
-    setShowDirectionArrows(false);
-    
-    console.log('Simple direction mode started at:', [x, y, z]);
-  }, [winner, board]);
-  
-  // Handle escape key to cancel preview
-  useEffect(() => {
-    const handleKeyDown = (e: KeyboardEvent) => {
-      console.log('Key pressed:', e.key, 'Code:', e.code, 'Meta:', e.metaKey, 'Shift:', e.shiftKey, 'Ctrl:', e.ctrlKey); // 디버깅용
-      
-      if (e.key === 'Escape') {
-        // ESC 키를 undo로 변경
-        if (simpleDirectionMode) {
-          // 간단한 방향 선택 모드면 취소
-          setSimpleDirectionMode(false);
-          setSelectedPosition(null);
-          setDirectionOffset([0, 0, 0]);
-        } else if (placeholderMode) {
-          // 플레이스홀더 모드면 취소
-          setPlaceholderMode(false);
-          setPlaceholderPosition(null);
-          setSnappedPosition(null);
-        } else {
-          // 그 외에는 undo
-          onUndo();
-        }
-        return;
-      }
-
-      // Cube rotation with arrow keys (when not in any special mode)
-      if (!simpleDirectionMode && !placementMode && !placeholderMode) {
-        switch (e.key) {
-          case 'ArrowUp':
-            rotateCube('x', -1); // X축 위로 회전
-            e.preventDefault();
-            return;
-          case 'ArrowDown':
-            rotateCube('x', 1); // X축 아래로 회전
-            e.preventDefault();
-            return;
-          case 'ArrowLeft':
-            rotateCube('y', -1); // Y축 왼쪽으로 회전
-            e.preventDefault();
-            return;
-          case 'ArrowRight':
-            rotateCube('y', 1); // Y축 오른쪽으로 회전
-            e.preventDefault();
-            return;
-          case 'PageUp':
-          case '[':
-            rotateCube('z', -1); // Z축 시계 반대방향 회전
-            e.preventDefault();
-            return;
-          case 'PageDown':
-          case ']':
-            rotateCube('z', 1); // Z축 시계방향 회전
-            e.preventDefault();
-            return;
-        }
-      }
-
-      // Simple direction selection mode controls - 더 간단하게
-      if (simpleDirectionMode && selectedPosition) {
-        console.log('=== DIRECTION MODE ACTIVE ===');
-        console.log('Key pressed:', e.key);
-        console.log('simpleDirectionMode:', simpleDirectionMode);
-        console.log('selectedPosition:', selectedPosition);
-        console.log('current directionOffset:', directionOffset);
-        
-        let direction: [number, number, number] | null = null;
-        
-        // 키 코드와 키 이름 둘 다 체크
-        const key = e.key.toLowerCase();
-        const code = e.code.toLowerCase();
-        
-        if (key === 'd' || code === 'keyd' || key === '6') {
-          direction = [1, 0, 0]; // 오른쪽
-        } else if (key === 'a' || code === 'keya' || key === '4') {
-          direction = [-1, 0, 0]; // 왼쪽
-        } else if (key === 'w' || code === 'keyw' || key === '8') {
-          direction = [0, 1, 0]; // 위쪽
-        } else if (key === 's' || code === 'keys' || key === '2') {
-          direction = [0, -1, 0]; // 아래쪽
-        } else if (key === 'q' || code === 'keyq' || key === '9') {
-          direction = [0, 0, 1]; // 앞쪽
-        } else if (key === 'e' || code === 'keye' || key === '1') {
-          direction = [0, 0, -1]; // 뒤쪽
-        } else if (key === ' ' || code === 'space') {
-          // 스페이스바로 돌 배치
-          console.log('Spacebar pressed - placing stone');
-          const [x, y, z] = selectedPosition;
-          const [dx, dy, dz] = directionOffset;
-          const finalX = x + dx;
-          const finalY = y + dy;
-          const finalZ = z + dz;
-          
-          console.log('Final position:', [finalX, finalY, finalZ]);
-          
-          if (finalX >= 0 && finalX < BOARD_SIZE &&
-              finalY >= 0 && finalY < BOARD_SIZE &&
-              finalZ >= 0 && finalZ < BOARD_SIZE &&
-              board[finalZ][finalY][finalX] === 0) {
-            onPlaceStone(finalX, finalY, finalZ);
-          }
-          
-          // 모드 종료
-          setSimpleDirectionMode(false);
-          setSelectedPosition(null);
-          setDirectionOffset([0, 0, 0]);
-          return;
-        }
-        
-        if (direction) {
-          console.log('Processing direction:', direction); // 디버깅용
-          handleSimpleDirectionSelect(direction);
-        }
-      }
-
-      // Stone placement mode controls
-      if (placementMode && placementPosition) {
-        console.log('Placement mode active, key pressed:', e.key); // 디버깅용
-        const [x, y, z] = placementPosition;
-        const [offsetX, offsetY, offsetZ] = placementOffset;
-
-        switch (e.key.toLowerCase()) {
-          case 'd':
-          case '6':
-            console.log('Moving right (X+)'); // 디버깅용
-            const newXRight = Math.min(BOARD_SIZE - 1, x + offsetX + 1);
-            if (newXRight < BOARD_SIZE) {
-              setPlacementOffset([offsetX + 1, offsetY, offsetZ]);
-            }
-            break;
-          case 'w':
-          case '8':
-            console.log('Moving up (Y+)'); // 디버깅용
-            const newYUp = Math.min(BOARD_SIZE - 1, y + offsetY + 1);
-            if (newYUp < BOARD_SIZE) {
-              setPlacementOffset([offsetX, offsetY + 1, offsetZ]);
-            }
-            break;
-          case 's':
-          case '2':
-            console.log('Moving down (Y-)'); // 디버깅용
-            const newYDown = Math.max(0, y + offsetY - 1);
-            if (newYDown >= 0) {
-              setPlacementOffset([offsetX, offsetY - 1, offsetZ]);
-            }
-            break;
-          case 'a':
-          case '4':
-            console.log('Moving left (X-)'); // 디버깅용
-            const newXLeft = Math.max(0, x + offsetX - 1);
-            if (newXLeft >= 0) {
-              setPlacementOffset([offsetX - 1, offsetY, offsetZ]);
-            }
-            break;
-          case 'q':
-          case '9':
-            console.log('Moving forward (Z+)'); // 디버깅용
-            const newZUp = Math.min(BOARD_SIZE - 1, z + offsetZ + 1);
-            if (newZUp < BOARD_SIZE) {
-              setPlacementOffset([offsetX, offsetY, offsetZ + 1]);
-            }
-            break;
-          case 'e':
-          case '1':
-            console.log('Moving backward (Z-)'); // 디버깅용
-            const newZDown = Math.max(0, z + offsetZ - 1);
-            if (newZDown >= 0) {
-              setPlacementOffset([offsetX, offsetY, offsetZ - 1]);
-            }
-            break;
-          case ' ':
-            console.log('Confirming placement'); // 디버깅용
-            // 스페이스로 확정
-            const finalX = x + offsetX;
-            const finalY = y + offsetY;
-            const finalZ = z + offsetZ;
-
-            // 유효한 위치인지 확인
-            if (finalX >= 0 && finalX < BOARD_SIZE &&
-                finalY >= 0 && finalY < BOARD_SIZE &&
-                finalZ >= 0 && finalZ < BOARD_SIZE &&
-                board[finalZ][finalY][finalX] === 0) {
-              onPlaceStone(finalX, finalY, finalZ);
-            }
-
-            // 배치 모드 종료
-            setPlacementMode(false);
-            setPlacementPosition(null);
-            setPlacementOffset([0, 0, 0]);
-            break;
-        }
-      }
-
-      // New: Placeholder mode controls
-      if (placeholderMode && placeholderPosition) {
-        const [x, y, z] = placeholderPosition;
-        
-        switch (e.key.toLowerCase()) {
-          case 'd':
-          case '6':
-            const newXRight = Math.min(BOARD_SIZE - 1, x + 1);
-            if (newXRight < BOARD_SIZE && board[z][y][newXRight] === 0) {
-              setPlaceholderPosition([newXRight, y, z]);
-            }
-            break;
-          case 'w':
-          case '8':
-            const newYUp = Math.min(BOARD_SIZE - 1, y + 1);
-            if (newYUp < BOARD_SIZE && board[z][newYUp][x] === 0) {
-              setPlaceholderPosition([x, newYUp, z]);
-            }
-            break;
-          case 's':
-          case '2':
-            const newYDown = Math.max(0, y - 1);
-            if (newYDown >= 0 && board[z][newYDown][x] === 0) {
-              setPlaceholderPosition([x, newYDown, z]);
-            }
-            break;
-          case 'a':
-          case '4':
-            const newXLeft = Math.max(0, x - 1);
-            if (newXLeft >= 0 && board[z][y][newXLeft] === 0) {
-              setPlaceholderPosition([newXLeft, y, z]);
-            }
-            break;
-          case 'q':
-          case '9':
-            const newZUp = Math.min(BOARD_SIZE - 1, z + 1);
-            if (newZUp < BOARD_SIZE && board[newZUp][y][x] === 0) {
-              setPlaceholderPosition([x, y, newZUp]);
-            }
-            break;
-          case 'e':
-          case '1':
-            const newZDown = Math.max(0, z - 1);
-            if (newZDown >= 0 && board[newZDown][y][x] === 0) {
-              setPlaceholderPosition([x, y, newZDown]);
-            }
-            break;
-          case ' ':
-            // 스페이스로 확정
-            onPlaceStone(x, y, z);
-            setPlaceholderMode(false);
-            setPlaceholderPosition(null);
-            setSnappedPosition(null);
-            break;
-        }
-      }
-
-      // New: Start placeholder mode with spacebar
-      if (e.key === ' ' && !placeholderMode && !placementMode && !previewMode && !simpleDirectionMode) {
-        if (snappedPosition && board[snappedPosition[2]][snappedPosition[1]][snappedPosition[0]] === 0) {
-          setPlaceholderMode(true);
-          setPlaceholderPosition(snappedPosition);
-          console.log('Placeholder mode started at:', snappedPosition);
-        }
-      }
-    };
-
-    window.addEventListener('keydown', handleKeyDown);
-    
-    // 마우스 휠 이벤트 핸들러
-    const handleWheel = (e: WheelEvent) => {
-      if (placementMode && placementPosition) {
-        e.preventDefault();
-        const [x, y, z] = placementPosition;
-        const [offsetX, offsetY, offsetZ] = placementOffset;
-
-        if (e.deltaY < 0) {
-          // 휠을 위로 (앞으로 이동)
-          console.log('Wheel up - Moving forward (Z+)');
-          const newZUp = Math.min(BOARD_SIZE - 1, z + offsetZ + 1);
-          if (newZUp < BOARD_SIZE) {
-            setPlacementOffset([offsetX, offsetY, offsetZ + 1]);
-          }
-        } else {
-          // 휠을 아래로 (뒤로 이동)
-          console.log('Wheel down - Moving backward (Z-)');
-          const newZDown = Math.max(0, z + offsetZ - 1);
-          if (newZDown >= 0) {
-            setPlacementOffset([offsetX, offsetY, offsetZ - 1]);
-          }
-        }
-      }
-    };
-    
-    window.addEventListener('wheel', handleWheel, { passive: false });
-    
-    return () => {
-      window.removeEventListener('keydown', handleKeyDown);
-      window.removeEventListener('wheel', handleWheel);
-    };
-  }, [previewMode, placementMode, placementPosition, placementOffset, board, onPlaceStone, simpleDirectionMode, selectedPosition, directionOffset, handleSimpleDirectionSelect, onUndo, placeholderMode, placeholderPosition, snappedPosition]);
-
-
+  };
 
   return (
     <div style={{ width: '100vw', height: '80vh', margin: '0 auto', maxWidth: '100vw', maxHeight: '100vh' }}>
@@ -676,72 +178,37 @@
         🎯 Center
       </div>
 
-      {/* Cube Rotation Controls */}
-      <div style={{
-        position: 'absolute',
-        top: '20px',
-        left: '20px',
-        zIndex: 1000,
-        background: 'rgba(0,0,0,0.8)',
-        color: 'white',
-        padding: '12px',
-        borderRadius: '12px',
-        fontSize: '12px',
-        fontWeight: 'bold',
-        boxShadow: '0 2px 8px rgba(0,0,0,0.3)',
-        backdropFilter: 'blur(10px)',
-        border: '1px solid rgba(255,255,255,0.1)',
-      }}>
-        <div style={{ marginBottom: '8px', color: '#60A5FA' }}>🎲 CUBE ROTATION</div>
-        <div style={{ fontSize: '11px', lineHeight: '1.4', opacity: 0.9 }}>
-          <div>↑↓ X-Axis Rotation</div>
-          <div>←→ Y-Axis Rotation</div>
-          <div>[ ] Z-Axis Rotation</div>
-          <div style={{ marginTop: '4px', opacity: 0.7 }}>90° steps</div>
-        </div>
-      </div>
-
       <Canvas camera={{ position: cameraPos, fov: 75 }} style={{ width: '100%', height: '100%', background: '#000000' }}>
         <CameraSync cameraPos={cameraPos} cameraTarget={cameraTarget} onCameraChange={onCameraChange} angleLocked={false} />
         <ambientLight intensity={0.7} />
         <directionalLight position={[10, 20, 20]} intensity={0.7} />
         
-        {/* Rotatable Cube Group - 모든 게임 요소를 포함 */}
-        <group 
-          rotation={[cubeRotation.x, cubeRotation.y, cubeRotation.z]}
-          position={[0, 0, 0]}
-        >
-          {/* 3D Grid Lines */}
-          <GridLines3D />
-          {/* Artistic Stones (no bump) */}
-          {board.map((plane, z) =>
-            plane.map((row, y) =>
-              row.map((cell, x) =>
-                cell !== 0 ? (
-                  <mesh
-                    key={`stone-${x}-${y}-${z}`}
-                    position={[x * CELL_SIZE, y * CELL_SIZE, z * CELL_SIZE]}
-                    castShadow
-                    receiveShadow
-                    onClick={() => handleExistingStoneClick(x, y, z)}
-                  >
-                    <sphereGeometry args={[0.18, 32, 32]} />
-                    <meshPhysicalMaterial {...stoneMaterialProps(cell)} />
-                  </mesh>
-                ) : null
-              )
+        {/* 3D Grid Lines */}
+        <GridLines3D />
+        
+        {/* Artistic Stones */}
+        {board.map((plane, z) =>
+          plane.map((row, y) =>
+            row.map((cell, x) =>
+              cell !== 0 ? (
+                <mesh
+                  key={`stone-${x}-${y}-${z}`}
+                  position={[x * CELL_SIZE, y * CELL_SIZE, z * CELL_SIZE]}
+                  castShadow
+                  receiveShadow
+                >
+                  <sphereGeometry args={[0.18, 32, 32]} />
+                  <meshPhysicalMaterial {...stoneMaterialProps(cell)} />
+                </mesh>
+              ) : null
             )
-<<<<<<< HEAD
           )
         )}
-        {/* Clickable dots at every empty position */}
-=======
-          )}
-
-        {/* Elegant hover indicator - 세련되고 예쁜 호버 효과 */}
+
+        {/* Elegant hover indicator */}
         {hovered && board[hovered[2]][hovered[1]][hovered[0]] === 0 && !winner && (
           <>
-            {/* 부드러운 글로우 링 */}
+            {/* Glowing ring */}
             <mesh
               position={[hovered[0] * CELL_SIZE, hovered[1] * CELL_SIZE, hovered[2] * CELL_SIZE]}
             >
@@ -750,11 +217,10 @@
                 color={currentPlayer === 1 ? '#60A5FA' : '#F1F5F9'} 
                 transparent 
                 opacity={0.6}
-                side={THREE.DoubleSide}
               />
             </mesh>
             
-            {/* 중심 작은 도트 */}
+            {/* Center dot */}
             <mesh
               position={[hovered[0] * CELL_SIZE, hovered[1] * CELL_SIZE, hovered[2] * CELL_SIZE]}
             >
@@ -765,46 +231,10 @@
                 opacity={0.8} 
               />
             </mesh>
-            
-            {/* 섬세한 십자가 가이드 라인 - 더 얇고 우아하게 */}
-            {/* X축 라인 */}
-            <mesh
-              position={[hovered[0] * CELL_SIZE, hovered[1] * CELL_SIZE, hovered[2] * CELL_SIZE]}
-            >
-              <boxGeometry args={[CELL_SIZE * 0.6, 0.008, 0.008]} />
-              <meshBasicMaterial 
-                color={currentPlayer === 1 ? '#93C5FD' : '#CBD5E1'} 
-                transparent 
-                opacity={0.4} 
-              />
-            </mesh>
-            
-            {/* Y축 라인 */}
-            <mesh
-              position={[hovered[0] * CELL_SIZE, hovered[1] * CELL_SIZE, hovered[2] * CELL_SIZE]}
-            >
-              <boxGeometry args={[0.008, CELL_SIZE * 0.6, 0.008]} />
-              <meshBasicMaterial 
-                color={currentPlayer === 1 ? '#93C5FD' : '#CBD5E1'} 
-                transparent 
-                opacity={0.4} 
-              />
-            </mesh>
-            
-            {/* Z축 라인 */}
-            <mesh
-              position={[hovered[0] * CELL_SIZE, hovered[1] * CELL_SIZE, hovered[2] * CELL_SIZE]}
-            >
-              <boxGeometry args={[0.008, 0.008, CELL_SIZE * 0.6]} />
-              <meshBasicMaterial 
-                color={currentPlayer === 1 ? '#93C5FD' : '#CBD5E1'} 
-                transparent 
-                opacity={0.4} 
-              />
-            </mesh>
           </>
         )}
-        {/* Elegant preview stone - 세련된 미리보기 돌 */}
+
+        {/* Preview stone */}
         {hovered && board[hovered[2]][hovered[1]][hovered[0]] === 0 && !winner && (
           <mesh
             position={[hovered[0] * CELL_SIZE, hovered[1] * CELL_SIZE, hovered[2] * CELL_SIZE]}
@@ -819,271 +249,79 @@
             />
           </mesh>
         )}
-        {/* Small visible dots at intersections - 원래 작은 점으로 복구 */}
->>>>>>> c6bd17ec
+
+        {/* Clickable dots at every empty position */}
         {board.map((plane, z) =>
           plane.map((row, y) =>
             row.map((cell, x) =>
               cell === 0 && !winner ? (
-<<<<<<< HEAD
-                <mesh
-                  key={`dot-${x}-${y}-${z}`}
-                  position={[x * CELL_SIZE, y * CELL_SIZE, z * CELL_SIZE]}
-                  onClick={() => onPlaceStone(x, y, z)}
-                  onPointerOver={() => setHovered([x, y, z])}
-                  onPointerOut={() => setHovered(null)}
-                >
-                  <sphereGeometry args={[0.02, 8, 8]} />
-                  <meshBasicMaterial color={hovered && hovered[0] === x && hovered[1] === y && hovered[2] === z ? "#ff0000" : "#888888"} />
-                </mesh>
-=======
                 <>
-                  {/* Small visible dot - 원래 크기 */}
+                  {/* Small visible dot */}
                   <mesh
-                    key={`dot-${x}-{y}-${z}`}
+                    key={`dot-${x}-${y}-${z}`}
                     position={[x * CELL_SIZE, y * CELL_SIZE, z * CELL_SIZE]}
                   >
                     <sphereGeometry args={[0.02, 8, 8]} />
                     <meshBasicMaterial 
-                      color="#666666" 
+                      color={hovered && hovered[0] === x && hovered[1] === y && hovered[2] === z ? "#ff0000" : "#888888"} 
                       transparent 
-                      opacity={0.3} 
+                      opacity={0.6} 
                     />
                   </mesh>
                   
-                  {/* Invisible hover detection sphere - 호버 감지용 */}
+                  {/* Invisible hover detection sphere */}
                   <mesh
                     key={`intersection-${x}-${y}-${z}`}
                     position={[x * CELL_SIZE, y * CELL_SIZE, z * CELL_SIZE]}
                     onPointerOver={(e) => {
-                      e.stopPropagation(); // 이벤트 전파 방지
-                      console.log('Hover detected at:', [x, y, z], 'Distance:', e.distance);
-                      // 기존 호버가 있으면 더 가까운 것만 선택
-                      if (!hovered || e.distance < 0.3) {
-                        setHovered([x, y, z]);
-                      }
+                      e.stopPropagation();
+                      setHovered([x, y, z]);
                     }}
                     onPointerOut={(e) => {
-                      e.stopPropagation(); // 이벤트 전파 방지
-                      console.log('Hover out at:', [x, y, z]);
-                      // 현재 호버된 것과 같을 때만 제거
+                      e.stopPropagation();
                       if (hovered && hovered[0] === x && hovered[1] === y && hovered[2] === z) {
                         setHovered(null);
                       }
                     }}
                     onClick={(e) => {
-                      e.stopPropagation(); // 이벤트 전파 방지
-                      handleSimpleClick(x, y, z);
+                      e.stopPropagation();
+                      onPlaceStone(x, y, z);
                     }}
                     visible={false}
-                    raycast={() => null} // 레이캐스팅 최적화
                   >
                     <sphereGeometry args={[0.2, 16, 16]} />
                     <meshStandardMaterial transparent opacity={0.0} />
                   </mesh>
                 </>
->>>>>>> c6bd17ec
               ) : null
             )
           )
         )}
-        {/* Enhanced rim and fill lights for beauty on black background */}
+
+        {/* Enhanced lighting */}
         <directionalLight position={[0, 20, 0]} intensity={0.8} color={'#ffffff'} />
         <directionalLight position={[-20, 10, 20]} intensity={0.3} color={'#ffffff'} />
         <ambientLight intensity={0.7} color={'#ffffff'} />
-        {/* Natural lighting for sky blue stones */}
-        <pointLight position={[0, 0, 0]} intensity={0.2} color={'#93C5FD'} distance={12} />
-        <pointLight position={[5, 5, 5]} intensity={0.15} color={'#60A5FA'} distance={10} />
-        <pointLight position={[-5, -5, -5]} intensity={0.15} color={'#3B82F6'} distance={10} />
-        </group>
         
         <OrbitControls
-          enablePan={true} // 팬 기능 활성화 - 마우스 드래그로 그리드 이동 가능
-          minDistance={1.0} // 최소 거리 - 너무 가까이 가서 교차점이 겹치지 않도록
-          maxDistance={50} // 최대 거리 - 적당한 범위로 제한
+          enablePan={true}
+          minDistance={1.0}
+          maxDistance={50}
           enableZoom={true}
           enableRotate={true}
-          zoomSpeed={1.5} // 줌 속도
-          panSpeed={1.5} // 팬 속도
-          rotateSpeed={0.8} // 회전 속도 - 적당히 조절
-          // 축 고정으로 직관적인 회전
-          enableDamping={true} // 부드러운 움직임 활성화
-          dampingFactor={0.05} // 적당한 댐핑으로 부드럽게
-          // 수직축(Y축) 고정 - 전통적인 3D 뷰어 방식
-          // 이렇게 하면 그리드가 뒤집어지지 않고 직관적으로 회전됨
+          zoomSpeed={1.5}
+          panSpeed={1.5}
+          rotateSpeed={0.8}
+          enableDamping={true}
+          dampingFactor={0.05}
           target={[
             (BOARD_SIZE - 1) * CELL_SIZE / 2,
             (BOARD_SIZE - 1) * CELL_SIZE / 2,
             (BOARD_SIZE - 1) * CELL_SIZE / 2
-          ]} // 보드 중심을 타겟으로 고정
-          // 기본 마우스 조작 (표준)
-          mouseButtons={{
-            LEFT: THREE.MOUSE.ROTATE, // 왼쪽 버튼으로 회전 (표준)
-            MIDDLE: THREE.MOUSE.DOLLY, // 중간 버튼으로 줌
-            RIGHT: THREE.MOUSE.PAN // 오른쪽 버튼으로 팬(이동)
-          }}
-          touches={{
-            ONE: THREE.TOUCH.ROTATE, // 한 손가락으로 회전
-            TWO: THREE.TOUCH.DOLLY_PAN // 두 손가락으로 줌+팬
-          }}
-          onChange={(e: any) => {
-            if (e && e.target) {
-              const cam = e.target.object;
-              const tgt = e.target.target;
-              onCameraChange([cam.position.x, cam.position.y, cam.position.z], [tgt.x, tgt.y, tgt.z]);
-            }
-          }}
+          ]}
+          onChange={handleControlsChange}
         />
         
-        {/* Simple direction mode visual feedback */}
-        {simpleDirectionMode && selectedPosition && (
-          <>
-            {/* Selected position indicator */}
-            <mesh
-              position={[
-                selectedPosition[0] * CELL_SIZE,
-                selectedPosition[1] * CELL_SIZE,
-                selectedPosition[2] * CELL_SIZE
-              ]}
-            >
-              <sphereGeometry args={[0.25, 32, 32]} />
-              <meshBasicMaterial color="#FFD700" transparent opacity={0.6} />
-            </mesh>
-            
-            {/* Direction offset preview */}
-            {directionOffset[0] !== 0 || directionOffset[1] !== 0 || directionOffset[2] !== 0 ? (
-              <mesh
-                position={[
-                  (selectedPosition[0] + directionOffset[0]) * CELL_SIZE,
-                  (selectedPosition[1] + directionOffset[1]) * CELL_SIZE,
-                  (selectedPosition[2] + directionOffset[2]) * CELL_SIZE
-                ]}
-              >
-                <sphereGeometry args={[0.22, 32, 32]} />
-                <meshPhysicalMaterial
-                  {...stoneMaterialProps(currentPlayer)}
-                  transparent
-                  opacity={0.8}
-                  color="#FF6B6B" // 방향 선택된 위치는 빨간색으로 표시
-                />
-              </mesh>
-            ) : null}
-          </>
-        )}
-
-        {/* Simple direction mode instructions */}
-        {simpleDirectionMode && (
-          <Html position={[20, 0, 0]} style={{ pointerEvents: 'none' }}>
-            <div style={{
-              background: 'rgba(0,0,0,0.8)',
-              color: '#fff',
-              padding: '0.8rem 1.5rem',
-              borderRadius: 8,
-              fontSize: 16,
-              fontWeight: 600,
-              whiteSpace: 'nowrap',
-            }}>
-              <div>QWEASD: Select Direction • SPACE: Place Stone • ESC: Cancel</div>
-            </div>
-          </Html>
-        )}
-
-        {/* Preview mode instructions - Right Side */}
-        {previewMode && (
-          <Html position={[20, 0, 0]} style={{ pointerEvents: 'none' }}>
-            <div style={{
-              background: 'rgba(0,0,0,0.8)',
-              color: '#fff',
-              padding: '0.8rem 1.5rem',
-              borderRadius: 8,
-              fontSize: 16,
-              fontWeight: 600,
-              whiteSpace: 'nowrap',
-            }}>
-              <div>Click to confirm • ESC to cancel</div>
-            </div>
-          </Html>
-        )}
-
-        {/* Placement mode instructions - Right Side */}
-        {placementMode && (
-          <Html position={[20, 0, 0]} style={{ pointerEvents: 'none' }}>
-            <div style={{
-              background: 'rgba(0,0,0,0.8)',
-              color: '#fff',
-              padding: '0.8rem 1.5rem',
-              borderRadius: 8,
-              fontSize: 16,
-              fontWeight: 600,
-              whiteSpace: 'nowrap',
-            }}>
-              <div>WASD: Move • Q/E: Forward/Back • Mouse Wheel: Forward/Back • SPACE: Confirm • ESC: Cancel</div>
-            </div>
-          </Html>
-        )}
-
-        {/* Placement mode status display */}
-        {placementMode && placementPosition && (
-          <Html position={[20, 20, 0]} style={{ pointerEvents: 'none' }}>
-            <div style={{
-              background: 'rgba(0,0,0,0.8)',
-              color: '#fff',
-              padding: '0.5rem 1rem',
-              borderRadius: 6,
-              fontSize: 14,
-              fontFamily: 'monospace',
-            }}>
-              <div style={{ fontWeight: 'bold', color: '#4CAF50' }}>🎯 Placement Mode Active</div>
-              <div>Original: ({placementPosition[0]}, {placementPosition[1]}, {placementPosition[2]})</div>
-              <div>Offset: ({placementOffset[0]}, {placementOffset[1]}, {placementOffset[2]})</div>
-              <div style={{ fontWeight: 'bold', color: '#FFD700' }}>Final: ({placementPosition[0] + placementOffset[0]}, {placementPosition[1] + placementOffset[1]}, {placementPosition[2] + placementOffset[2]})</div>
-              <div style={{ fontSize: 12, color: '#ccc', marginTop: '0.5rem' }}>
-                Board Range: 0 to {BOARD_SIZE - 1}
-              </div>
-            </div>
-          </Html>
-        )}
-
-        {/* Placement mode stone preview */}
-        {placementMode && placementPosition && (
-          <>
-            {/* 원래 돌 위치 표시 */}
-            <mesh
-              position={[
-                placementPosition[0] * CELL_SIZE,
-                placementPosition[1] * CELL_SIZE,
-                placementPosition[2] * CELL_SIZE
-              ]}
-            >
-              <sphereGeometry args={[0.18, 32, 32]} />
-              <meshPhysicalMaterial
-                {...stoneMaterialProps(currentPlayer)}
-                transparent
-                opacity={0.6}
-              />
-            </mesh>
-
-            {/* 이동한 위치에 새로운 돌 미리보기 */}
-            {placementOffset[0] !== 0 || placementOffset[1] !== 0 || placementOffset[2] !== 0 ? (
-              <mesh
-                position={[
-                  (placementPosition[0] + placementOffset[0]) * CELL_SIZE,
-                  (placementPosition[1] + placementOffset[1]) * CELL_SIZE,
-                  (placementPosition[2] + placementOffset[2]) * CELL_SIZE
-                ]}
-              >
-                <sphereGeometry args={[0.18, 32, 32]} />
-                <meshPhysicalMaterial
-                  {...stoneMaterialProps(currentPlayer)}
-                  transparent
-                  opacity={0.9}
-                  color="#ff6b6b" // 이동한 위치는 빨간색으로 표시
-                />
-              </mesh>
-            ) : null}
-          </>
-        )}
-
         {/* Overlay for winner */}
         {winner !== 0 && (
           <Html center style={{ pointerEvents: 'none' }}>
@@ -1100,504 +338,6 @@
             </div>
           </Html>
         )}
-
-        {/* Enhanced snap point dot - 더 크고 선명하게 */}
-        {(hovered || snappedPosition) && board[(hovered || snappedPosition)![2]][(hovered || snappedPosition)![1]][(hovered || snappedPosition)![0]] === 0 && !winner && !placementMode && (
-          <mesh position={[(hovered || snappedPosition)![0] * CELL_SIZE, (hovered || snappedPosition)![1] * CELL_SIZE, (hovered || snappedPosition)![2] * CELL_SIZE]}>
-            <sphereGeometry args={[0.12, 16, 16]} />
-            <meshBasicMaterial color="#FFD700" />
-          </mesh>
-        )}
-
-        {/* Placeholder stone - 플레이스홀더 모드에서 표시 */}
-        {placeholderMode && placeholderPosition && (
-          <mesh
-            position={[
-              placeholderPosition[0] * CELL_SIZE,
-              placeholderPosition[1] * CELL_SIZE,
-              placeholderPosition[2] * CELL_SIZE
-            ]}
-          >
-            <sphereGeometry args={[0.22, 32, 32]} />
-            <meshPhysicalMaterial
-              {...stoneMaterialProps(currentPlayer)}
-              transparent
-              opacity={0.8}
-              color="#FF6B6B" // 플레이스홀더는 빨간색으로 표시
-            />
-          </mesh>
-        )}
-
-        {/* Placeholder mode instructions */}
-        {placeholderMode && (
-          <Html position={[20, 0, 0]} style={{ pointerEvents: 'none' }}>
-            <div style={{
-              background: 'rgba(0,0,0,0.8)',
-              color: '#fff',
-              padding: '0.8rem 1.5rem',
-              borderRadius: 8,
-              fontSize: 16,
-              fontWeight: 600,
-              whiteSpace: 'nowrap',
-            }}>
-              <div>WASD: Move • Q/E: Forward/Back • SPACE: Confirm • ESC: Undo</div>
-            </div>
-          </Html>
-        )}
-
-        {/* Direction Control Panel - Bottom Left */}
-        <Html position={[-20, -20, 0]} style={{ pointerEvents: 'none' }}>
-          <div style={{
-            position: 'absolute',
-            bottom: '20px',
-            left: '20px',
-            zIndex: 1000,
-            background: 'rgba(0,0,0,0.8)',
-            borderRadius: '12px',
-            padding: '12px',
-            display: 'flex',
-            flexDirection: 'column',
-            alignItems: 'center',
-            gap: '4px',
-            backdropFilter: 'blur(10px)',
-            border: '1px solid rgba(255,255,255,0.1)',
-            pointerEvents: 'auto',
-          }}>
-            {/* Title */}
-            <div style={{
-              color: '#fff',
-              fontSize: '12px',
-              fontWeight: '600',
-              marginBottom: '8px',
-              opacity: 0.8,
-            }}>
-              DIRECTION
-            </div>
-            
-            {/* Up Row */}
-            <div style={{ display: 'flex', gap: '4px' }}>
-              <div style={{ width: '24px', height: '24px' }}></div>
-              <button
-                style={{
-                  width: '24px',
-                  height: '24px',
-                  background: 'rgba(255,255,255,0.1)',
-                  border: '1px solid rgba(255,255,255,0.2)',
-                  borderRadius: '4px',
-                  color: '#fff',
-                  fontSize: '10px',
-                  fontWeight: 'bold',
-                  cursor: 'pointer',
-                  display: 'flex',
-                  alignItems: 'center',
-                  justifyContent: 'center',
-                  transition: 'all 0.2s ease',
-                }}
-                onMouseEnter={(e) => {
-                  e.currentTarget.style.background = 'rgba(255,255,255,0.2)';
-                  e.currentTarget.style.borderColor = 'rgba(255,255,255,0.4)';
-                }}
-                onMouseLeave={(e) => {
-                  e.currentTarget.style.background = 'rgba(255,255,255,0.1)';
-                  e.currentTarget.style.borderColor = 'rgba(255,255,255,0.2)';
-                }}
-                onClick={(e) => {
-                  e.stopPropagation();
-                  console.log('W button clicked');
-                  if (simpleDirectionMode && selectedPosition) {
-                    console.log('Processing W direction');
-                    handleSimpleDirectionSelect([0, 1, 0]);
-                  }
-                }}
-              >
-                W
-              </button>
-              <div style={{ width: '24px', height: '24px' }}></div>
-            </div>
-            
-            {/* Middle Row */}
-            <div style={{ display: 'flex', gap: '4px' }}>
-              <button
-                style={{
-                  width: '24px',
-                  height: '24px',
-                  background: 'rgba(255,255,255,0.1)',
-                  border: '1px solid rgba(255,255,255,0.2)',
-                  borderRadius: '4px',
-                  color: '#fff',
-                  fontSize: '10px',
-                  fontWeight: 'bold',
-                  cursor: 'pointer',
-                  display: 'flex',
-                  alignItems: 'center',
-                  justifyContent: 'center',
-                  transition: 'all 0.2s ease',
-                }}
-                onMouseEnter={(e) => {
-                  e.currentTarget.style.background = 'rgba(255,255,255,0.2)';
-                  e.currentTarget.style.borderColor = 'rgba(255,255,255,0.4)';
-                }}
-                onMouseLeave={(e) => {
-                  e.currentTarget.style.background = 'rgba(255,255,255,0.1)';
-                  e.currentTarget.style.borderColor = 'rgba(255,255,255,0.2)';
-                }}
-                onClick={(e) => {
-                  e.stopPropagation();
-                  console.log('A button clicked');
-                  if (simpleDirectionMode && selectedPosition) {
-                    console.log('Processing A direction');
-                    handleSimpleDirectionSelect([-1, 0, 0]);
-                  }
-                }}
-              >
-                A
-              </button>
-              <button
-                style={{
-                  width: '24px',
-                  height: '24px',
-                  background: 'rgba(255,255,255,0.1)',
-                  border: '1px solid rgba(255,255,255,0.2)',
-                  borderRadius: '4px',
-                  color: '#fff',
-                  fontSize: '10px',
-                  fontWeight: 'bold',
-                  cursor: 'pointer',
-                  display: 'flex',
-                  alignItems: 'center',
-                  justifyContent: 'center',
-                  transition: 'all 0.2s ease',
-                }}
-                onMouseEnter={(e) => {
-                  e.currentTarget.style.background = 'rgba(255,255,255,0.2)';
-                  e.currentTarget.style.borderColor = 'rgba(255,255,255,0.4)';
-                }}
-                onMouseLeave={(e) => {
-                  e.currentTarget.style.background = 'rgba(255,255,255,0.1)';
-                  e.currentTarget.style.borderColor = 'rgba(255,255,255,0.2)';
-                }}
-                onClick={(e) => {
-                  e.stopPropagation();
-                  console.log('S button clicked');
-                  if (simpleDirectionMode && selectedPosition) {
-                    console.log('Processing S direction');
-                    handleSimpleDirectionSelect([0, -1, 0]);
-                  }
-                }}
-              >
-                S
-              </button>
-              <button
-                style={{
-                  width: '24px',
-                  height: '24px',
-                  background: 'rgba(255,255,255,0.1)',
-                  border: '1px solid rgba(255,255,255,0.2)',
-                  borderRadius: '4px',
-                  color: '#fff',
-                  fontSize: '10px',
-                  fontWeight: 'bold',
-                  cursor: 'pointer',
-                  display: 'flex',
-                  alignItems: 'center',
-                  justifyContent: 'center',
-                  transition: 'all 0.2s ease',
-                }}
-                onMouseEnter={(e) => {
-                  e.currentTarget.style.background = 'rgba(255,255,255,0.2)';
-                  e.currentTarget.style.borderColor = 'rgba(255,255,255,0.4)';
-                }}
-                onMouseLeave={(e) => {
-                  e.currentTarget.style.background = 'rgba(255,255,255,0.1)';
-                  e.currentTarget.style.borderColor = 'rgba(255,255,255,0.2)';
-                }}
-                onClick={(e) => {
-                  e.stopPropagation();
-                  console.log('D button clicked');
-                  if (simpleDirectionMode && selectedPosition) {
-                    console.log('Processing D direction');
-                    handleSimpleDirectionSelect([1, 0, 0]);
-                  }
-                }}
-              >
-                D
-              </button>
-            </div>
-            
-            {/* Bottom Row */}
-            <div style={{ display: 'flex', gap: '4px' }}>
-              <button
-                style={{
-                  width: '24px',
-                  height: '24px',
-                  background: 'rgba(255,255,255,0.1)',
-                  border: '1px solid rgba(255,255,255,0.2)',
-                  borderRadius: '4px',
-                  color: '#fff',
-                  fontSize: '10px',
-                  fontWeight: 'bold',
-                  cursor: 'pointer',
-                  display: 'flex',
-                  alignItems: 'center',
-                  justifyContent: 'center',
-                  transition: 'all 0.2s ease',
-                }}
-                onMouseEnter={(e) => {
-                  e.currentTarget.style.background = 'rgba(255,255,255,0.2)';
-                  e.currentTarget.style.borderColor = 'rgba(255,255,255,0.4)';
-                }}
-                onMouseLeave={(e) => {
-                  e.currentTarget.style.background = 'rgba(255,255,255,0.1)';
-                  e.currentTarget.style.borderColor = 'rgba(255,255,255,0.2)';
-                }}
-                onClick={(e) => {
-                  e.stopPropagation();
-                  console.log('Q button clicked');
-                  if (simpleDirectionMode && selectedPosition) {
-                    console.log('Processing Q direction');
-                    handleSimpleDirectionSelect([0, 0, -1]);
-                  }
-                }}
-              >
-                Q
-              </button>
-              <div style={{ width: '24px', height: '24px' }}></div>
-              <button
-                style={{
-                  width: '24px',
-                  height: '24px',
-                  background: 'rgba(255,255,255,0.1)',
-                  border: '1px solid rgba(255,255,255,0.2)',
-                  borderRadius: '4px',
-                  color: '#fff',
-                  fontSize: '10px',
-                  fontWeight: 'bold',
-                  cursor: 'pointer',
-                  display: 'flex',
-                  alignItems: 'center',
-                  justifyContent: 'center',
-                  transition: 'all 0.2s ease',
-                }}
-                onMouseEnter={(e) => {
-                  e.currentTarget.style.background = 'rgba(255,255,255,0.2)';
-                  e.currentTarget.style.borderColor = 'rgba(255,255,255,0.4)';
-                }}
-                onMouseLeave={(e) => {
-                  e.currentTarget.style.background = 'rgba(255,255,255,0.1)';
-                  e.currentTarget.style.borderColor = 'rgba(255,255,255,0.2)';
-                }}
-                onClick={(e) => {
-                  e.stopPropagation();
-                  console.log('E button clicked');
-                  if (simpleDirectionMode && selectedPosition) {
-                    console.log('Processing E direction');
-                    handleSimpleDirectionSelect([0, 0, 1]);
-                  }
-                }}
-              >
-                E
-              </button>
-            </div>
-            
-            {/* Spacebar button */}
-            <button
-              style={{
-                marginTop: '8px',
-                width: '60px',
-                height: '24px',
-                background: simpleDirectionMode ? 'rgba(76, 175, 80, 0.3)' : 'rgba(255,255,255,0.1)',
-                border: '1px solid rgba(255,255,255,0.2)',
-                borderRadius: '4px',
-                color: '#fff',
-                fontSize: '9px',
-                fontWeight: 'bold',
-                cursor: 'pointer',
-                display: 'flex',
-                alignItems: 'center',
-                justifyContent: 'center',
-                transition: 'all 0.2s ease',
-              }}
-              onMouseEnter={(e) => {
-                e.currentTarget.style.background = simpleDirectionMode ? 'rgba(76, 175, 80, 0.5)' : 'rgba(255,255,255,0.2)';
-                e.currentTarget.style.borderColor = 'rgba(255,255,255,0.4)';
-              }}
-              onMouseLeave={(e) => {
-                e.currentTarget.style.background = simpleDirectionMode ? 'rgba(76, 175, 80, 0.3)' : 'rgba(255,255,255,0.1)';
-                e.currentTarget.style.borderColor = 'rgba(255,255,255,0.2)';
-              }}
-              onClick={(e) => {
-                e.stopPropagation();
-                console.log('Spacebar button clicked');
-                if (simpleDirectionMode && selectedPosition) {
-                  console.log('Processing spacebar - placing stone');
-                  const [x, y, z] = selectedPosition;
-                  const [dx, dy, dz] = directionOffset;
-                  const finalX = x + dx;
-                  const finalY = y + dy;
-                  const finalZ = z + dz;
-                  
-                  if (finalX >= 0 && finalX < BOARD_SIZE &&
-                      finalY >= 0 && finalY < BOARD_SIZE &&
-                      finalZ >= 0 && finalZ < BOARD_SIZE &&
-                      board[finalZ][finalY][finalX] === 0) {
-                    onPlaceStone(finalX, finalY, finalZ);
-                  }
-                  
-                  // 모드 종료
-                  setSimpleDirectionMode(false);
-                  setSelectedPosition(null);
-                  setDirectionOffset([0, 0, 0]);
-                }
-              }}
-            >
-              SPACE
-            </button>
-            
-            {/* Status Indicator */}
-            <div style={{
-              marginTop: '4px',
-              padding: '2px 6px',
-              background: 'rgba(0,0,0,0.5)',
-              borderRadius: '3px',
-              fontSize: '8px',
-              color: simpleDirectionMode ? '#4CAF50' : '#fff',
-              fontWeight: '600',
-              opacity: 0.8,
-            }}>
-              {simpleDirectionMode ? 'ACTIVE' : 'READY'}
-            </div>
-          </div>
-        </Html>
-        {/* Direction arrows around selected existing stone */}
-        {showDirectionArrows && selectedStone && (
-          <>
-            {/* Up arrow */}
-            <mesh
-              position={[
-                selectedStone[0] * CELL_SIZE,
-                selectedStone[1] * CELL_SIZE + 0.4,
-                selectedStone[2] * CELL_SIZE
-              ]}
-              onClick={() => {
-                const [x, y, z] = selectedStone;
-                const newY = y + 1;
-                if (newY < BOARD_SIZE && board[z][newY][x] === 0) {
-                  onPlaceStone(x, newY, z);
-                  setShowDirectionArrows(false);
-                  setSelectedStone(null);
-                }
-              }}
-            >
-              <coneGeometry args={[0.08, 0.2, 8]} />
-              <meshBasicMaterial color="#4CAF50" />
-            </mesh>
-            
-            {/* Down arrow */}
-            <mesh
-              position={[
-                selectedStone[0] * CELL_SIZE,
-                selectedStone[1] * CELL_SIZE - 0.4,
-                selectedStone[2] * CELL_SIZE
-              ]}
-              onClick={() => {
-                const [x, y, z] = selectedStone;
-                const newY = y - 1;
-                if (newY >= 0 && board[z][newY][x] === 0) {
-                  onPlaceStone(x, newY, z);
-                  setShowDirectionArrows(false);
-                  setSelectedStone(null);
-                }
-              }}
-            >
-              <coneGeometry args={[0.08, 0.2, 8]} />
-              <meshBasicMaterial color="#4CAF50" />
-            </mesh>
-            
-            {/* Left arrow */}
-            <mesh
-              position={[
-                selectedStone[0] * CELL_SIZE - 0.4,
-                selectedStone[1] * CELL_SIZE,
-                selectedStone[2] * CELL_SIZE
-              ]}
-              onClick={() => {
-                const [x, y, z] = selectedStone;
-                const newX = x - 1;
-                if (newX >= 0 && board[z][y][newX] === 0) {
-                  onPlaceStone(newX, y, z);
-                  setShowDirectionArrows(false);
-                  setSelectedStone(null);
-                }
-              }}
-            >
-              <coneGeometry args={[0.08, 0.2, 8]} />
-              <meshBasicMaterial color="#4CAF50" />
-            </mesh>
-            
-            {/* Right arrow */}
-            <mesh
-              position={[
-                selectedStone[0] * CELL_SIZE + 0.4,
-                selectedStone[1] * CELL_SIZE,
-                selectedStone[2] * CELL_SIZE
-              ]}
-              onClick={() => {
-                const [x, y, z] = selectedStone;
-                const newX = x + 1;
-                if (newX < BOARD_SIZE && board[z][y][newX] === 0) {
-                  onPlaceStone(newX, y, z);
-                  setShowDirectionArrows(false);
-                  setSelectedStone(null);
-                }
-              }}
-            >
-              <coneGeometry args={[0.08, 0.2, 8]} />
-              <meshBasicMaterial color="#4CAF50" />
-            </mesh>
-            
-            {/* Forward arrow */}
-            <mesh
-              position={[
-                selectedStone[0] * CELL_SIZE,
-                selectedStone[1] * CELL_SIZE,
-                selectedStone[2] * CELL_SIZE + 0.4
-              ]}
-              onClick={() => {
-                const [x, y, z] = selectedStone;
-                const newZ = z + 1;
-                if (newZ < BOARD_SIZE && board[newZ][y][x] === 0) {
-                  onPlaceStone(x, y, newZ);
-                  setShowDirectionArrows(false);
-                  setSelectedStone(null);
-                }
-              }}
-            >
-              <coneGeometry args={[0.08, 0.2, 8]} />
-              <meshBasicMaterial color="#4CAF50" />
-            </mesh>
-            
-            {/* Backward arrow */}
-            <mesh
-              position={[
-                selectedStone[0] * CELL_SIZE,
-                selectedStone[1] * CELL_SIZE,
-                selectedStone[2] * CELL_SIZE - 0.4
-              ]}
-              onClick={() => {
-                const [x, y, z] = selectedStone;
-                const newZ = z - 1;
-                if (newZ >= 0 && board[newZ][y][x] === 0) {
-                  onPlaceStone(x, y, newZ);
-                  setShowDirectionArrows(false);
-                  setSelectedStone(null);
-                }
-              }}
-            >
-              <coneGeometry args={[0.08, 0.2, 8]} />
-              <meshBasicMaterial color="#4CAF50" />
-            </mesh>
-          </>
-        )}
       </Canvas>
     </div>
   );
